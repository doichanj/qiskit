# Scipy 1.11 seems to have caused an instability in the Weyl coordinates
# eigensystem code for one of the test cases.  See
# https://github.com/Qiskit/qiskit-terra/issues/10345 for current details.
scipy<1.11; python_version<'3.12'

<<<<<<< HEAD
# Aer 0.13 causes several randomised tests to begin failing, and some
# `QuantumInstance` use of noise models to raise exceptions.  These need fixes
# on Terra.
qiskit-aer
=======
# z3-solver from 4.12.3 onwards upped the minimum macOS API version for its
# wheels to 11.7. The Azure VM images contain pre-built CPythons, of which at
# least CPython 3.8 was compiled for an older macOS, so does not match a
# `macos_11_7` platform tag.  This should be purely a CI artefact, and not
# affect local usage.
z3-solver==4.12.2.0; platform_system=="Darwin"
>>>>>>> 1f8a40f6
<|MERGE_RESOLUTION|>--- conflicted
+++ resolved
@@ -2,17 +2,9 @@
 # eigensystem code for one of the test cases.  See
 # https://github.com/Qiskit/qiskit-terra/issues/10345 for current details.
 scipy<1.11; python_version<'3.12'
-
-<<<<<<< HEAD
-# Aer 0.13 causes several randomised tests to begin failing, and some
-# `QuantumInstance` use of noise models to raise exceptions.  These need fixes
-# on Terra.
-qiskit-aer
-=======
 # z3-solver from 4.12.3 onwards upped the minimum macOS API version for its
 # wheels to 11.7. The Azure VM images contain pre-built CPythons, of which at
 # least CPython 3.8 was compiled for an older macOS, so does not match a
 # `macos_11_7` platform tag.  This should be purely a CI artefact, and not
 # affect local usage.
-z3-solver==4.12.2.0; platform_system=="Darwin"
->>>>>>> 1f8a40f6
+z3-solver==4.12.2.0; platform_system=="Darwin"