# This code is part of Qiskit.
#
# (C) Copyright IBM 2017, 2019.
#
# This code is licensed under the Apache License, Version 2.0. You may
# obtain a copy of this license in the LICENSE.txt file in the root directory
# of this source tree or at http://www.apache.org/licenses/LICENSE-2.0.
#
# Any modifications or derivative works of this code must retain this
# copyright notice, and modified files need to carry a notice indicating
# that they have been altered from the originals.
"""
ParameterExpression Class to enable creating simple expressions of Parameters.
"""

from __future__ import annotations

from dataclasses import dataclass
from enum import IntEnum
from typing import Callable, Union
import numbers
import operator

import numpy

from qiskit.circuit.exceptions import CircuitError
<<<<<<< HEAD
import qiskit._accelerate.circuit

SymbolExpr = qiskit._accelerate.circuit.PySymbolExpr

=======
from qiskit.utils.optionals import HAS_SYMPY
>>>>>>> fdd5e96d

# This type is redefined at the bottom to insert the full reference to "ParameterExpression", so it
# can safely be used by runtime type-checkers like Sphinx.  Mypy does not need this because it
# handles the references by static analysis.
ParameterValueType = Union["ParameterExpression", float]


class _OPCode(IntEnum):
    ADD = 0
    SUB = 1
    MUL = 2
    DIV = 3
    POW = 4
    SIN = 5
    COS = 6
    TAN = 7
    ASIN = 8
    ACOS = 9
    EXP = 10
    LOG = 11
    SIGN = 12
    GRAD = 13
    CONJ = 14
    SUBSTITUTE = 15
    ABS = 16
    ATAN = 17
    RSUB = 18
    RDIV = 19
    RPOW = 20


_OP_CODE_MAP = (
    "__add__",
    "__sub__",
    "__mul__",
    "__truediv__",
    "__pow__",
    "sin",
    "cos",
    "tan",
    "arcsin",
    "arccos",
    "exp",
    "log",
    "sign",
    "gradient",
    "conjugate",
    "subs",
    "abs",
    "arctan",
    "__rsub__",
    "__rtruediv__",
    "__rpow__",
)


def op_code_to_method(op_code: _OPCode):
    """Return the method name for a given op_code."""
    return _OP_CODE_MAP[op_code]


@dataclass
class _INSTRUCTION:
    op: _OPCode
    lhs: ParameterValueType | None
    rhs: ParameterValueType | None = None


@dataclass
class _SUBS:
    binds: dict
    op: _OPCode = _OPCode.SUBSTITUTE


class ParameterExpression:
    """ParameterExpression class to enable creating expressions of Parameters."""

    __slots__ = [
        "_parameter_symbols",
        "_parameter_keys",
        "_symbol_expr",
        "_name_map",
        "_qpy_replay",
        "_standalone_param",
    ]

    def __init__(self, symbol_map: dict, expr, *, _qpy_replay=None):
        """Create a new :class:`ParameterExpression`.

        Not intended to be called directly, but to be instantiated via operations
        on other :class:`Parameter` or :class:`ParameterExpression` objects.
        The constructor of this object is **not** a public interface and should not
        ever be used directly.

        Args:
            symbol_map (Dict[Parameter, [ParameterExpression, float, or int]]):
                Mapping of :class:`Parameter` instances to the :class:`sympy.Symbol`
                serving as their placeholder in expr.
            expr (SymbolExpr or str): Expression with Rust's SymbolExprPy or string
        """
        # NOTE: `Parameter.__init__` does not call up to this method, since this method is dependent
        # on `Parameter` instances already being initialized enough to be hashable.  If changing
        # this method, check that `Parameter.__init__` and `__setstate__` are still valid.
        if isinstance(expr, SymbolExpr):
            self._parameter_symbols = symbol_map
            self._symbol_expr = expr
        else:
            # replace prefix for greek letters
            re_expr = expr.replace("__pre_gl__", "$\\").replace("__pos_gl__", "$")

            self._symbol_expr = SymbolExpr(re_expr)
            self._parameter_symbols = {}
            # reconstruct symbols from input parameters
            for param in symbol_map.keys():
                re_name = param.name.replace("__pre_gl__", "$\\").replace("__pos_gl__", "$")
                self._parameter_symbols[param] = SymbolExpr.Symbol(re_name)
        self._name_map: dict | None = None
        self._parameter_keys = frozenset(p._hash_key() for p in self._parameter_symbols)

        self._standalone_param = False
        if _qpy_replay is not None:
            self._qpy_replay = _qpy_replay
        else:
            self._qpy_replay = []

    @property
    def parameters(self) -> set:
        """Returns a set of the unbound Parameters in the expression."""
        return self._parameter_symbols.keys()

    @property
    def _names(self) -> dict:
        """Returns a mapping of parameter names to Parameters in the expression."""
        if self._name_map is None:
            self._name_map = {p.name: p for p in self._parameter_symbols}
        return self._name_map

    def conjugate(self) -> "ParameterExpression":
        """Return the conjugate."""
        if self._standalone_param:
            new_op = _INSTRUCTION(_OPCode.CONJ, self)
        else:
            new_op = _INSTRUCTION(_OPCode.CONJ, None)
        new_replay = self._qpy_replay.copy()
        new_replay.append(new_op)
        conjugated = ParameterExpression(
            self._parameter_symbols, self._symbol_expr.conjugate(), _qpy_replay=new_replay
        )
        return conjugated

    def assign(self, parameter, value: ParameterValueType) -> "ParameterExpression":
        """
        Assign one parameter to a value, which can either be numeric or another parameter
        expression.

        Args:
            parameter (Parameter): A parameter in this expression whose value will be updated.
            value: The new value to bind to.

        Returns:
            A new expression parameterized by any parameters which were not bound by assignment.
        """
        if isinstance(value, ParameterExpression):
            return self.subs({parameter: value})
        if isinstance(value, numpy.complex128):
            return self.bind({parameter: complex(value)})
        return self.bind({parameter: value})

    def bind(
        self, parameter_values: dict, allow_unknown_parameters: bool = False
    ) -> "ParameterExpression":
        """Binds the provided set of parameters to their corresponding values.

        Args:
            parameter_values: Mapping of Parameter instances to the numeric value to which
                              they will be bound.
            allow_unknown_parameters: If ``False``, raises an error if ``parameter_values``
                contains Parameters in the keys outside those present in the expression.
                If ``True``, any such parameters are simply ignored.

        Raises:
            CircuitError:
                - If parameter_values contains Parameters outside those in self.
                - If a non-numeric value is passed in parameter_values.
            ZeroDivisionError:
                - If binding the provided values requires division by zero.

        Returns:
            A new expression parameterized by any parameters which were not bound by
            parameter_values.
        """
        if not allow_unknown_parameters:
            self._raise_if_passed_unknown_parameters(parameter_values.keys())
        self._raise_if_passed_nan(parameter_values)

        new_op = _SUBS(parameter_values)
        symbol_values = {}
        for parameter, value in parameter_values.items():
            if (param_expr := self._parameter_symbols.get(parameter)) is not None:
                symbol_values[str(param_expr)] = value

        bound_symbol_expr = self._symbol_expr.bind(symbol_values)

        # Don't use sympy.free_symbols to count remaining parameters here.
        # sympy will in some cases reduce the expression and remove even
        # unbound symbols.
        # e.g. (sympy.Symbol('s') * 0).free_symbols == set()

        free_parameters = self.parameters - parameter_values.keys()
        free_parameter_symbols = {
            p: s for p, s in self._parameter_symbols.items() if p in free_parameters
        }

        if (
            hasattr(bound_symbol_expr, "is_infinite") and bound_symbol_expr.is_infinite
        ) or bound_symbol_expr == float("inf"):
            raise ZeroDivisionError(
                "Binding provided for expression "
                "results in division by zero "
                f"(Expression: {self}, Bindings: {parameter_values})."
            )

        new_replay = self._qpy_replay.copy()
        new_replay.append(new_op)

        return ParameterExpression(
            free_parameter_symbols, bound_symbol_expr, _qpy_replay=new_replay
        )

    def subs(
        self, parameter_map: dict, allow_unknown_parameters: bool = False
    ) -> "ParameterExpression":
        """Returns a new Expression with replacement Parameters.

        Args:
            parameter_map: Mapping from Parameters in self to the ParameterExpression
                           instances with which they should be replaced.
            allow_unknown_parameters: If ``False``, raises an error if ``parameter_map``
                contains Parameters in the keys outside those present in the expression.
                If ``True``, any such parameters are simply ignored.

        Raises:
            CircuitError:
                - If parameter_map contains Parameters outside those in self.
                - If the replacement Parameters in parameter_map would result in
                  a name conflict in the generated expression.

        Returns:
            A new expression with the specified parameters replaced.
        """
        if not allow_unknown_parameters:
            self._raise_if_passed_unknown_parameters(parameter_map.keys())

        inbound_names = {
            p.name: p
            for replacement_expr in parameter_map.values()
            for p in replacement_expr.parameters
        }
        self._raise_if_parameter_names_conflict(inbound_names, parameter_map.keys())
        new_op = _SUBS(parameter_map)

        # Include existing parameters in self not set to be replaced.
        new_parameter_symbols = {
            p: s for p, s in self._parameter_symbols.items() if p not in parameter_map
        }
        symbol_type = SymbolExpr.Symbol

        # If new_param is an expr, we'll need to construct a matching sympy expr
        # but with our sympy symbols instead of theirs.
        symbol_map = {}
        for old_param, new_param in parameter_map.items():
            if (old_symbol := self._parameter_symbols.get(old_param)) is not None:
                symbol_map[str(old_symbol)] = new_param._symbol_expr
                for p in new_param.parameters:
                    new_parameter_symbols[p] = symbol_type(p.name)

        substituted_symbol_expr = self._symbol_expr.subs(symbol_map)
        new_replay = self._qpy_replay.copy()
        new_replay.append(new_op)

        return ParameterExpression(
            new_parameter_symbols, substituted_symbol_expr, _qpy_replay=new_replay
        )

    def _raise_if_passed_unknown_parameters(self, parameters):
        unknown_parameters = parameters - self.parameters
        if unknown_parameters:
            raise CircuitError(
                f"Cannot bind Parameters ({[str(p) for p in unknown_parameters]}) not present in "
                "expression."
            )

    def _raise_if_passed_nan(self, parameter_values):
        nan_parameter_values = {
            p: v for p, v in parameter_values.items() if not isinstance(v, numbers.Number)
        }
        if nan_parameter_values:
            raise CircuitError(
                f"Expression cannot bind non-numeric values ({nan_parameter_values})"
            )

    def _raise_if_parameter_names_conflict(self, inbound_parameters, outbound_parameters=None):
        if outbound_parameters is None:
            outbound_parameters = set()
            outbound_names = {}
        else:
            outbound_names = {p.name: p for p in outbound_parameters}

        inbound_names = inbound_parameters
        conflicting_names = []
        for name, param in inbound_names.items():
            if name in self._names and name not in outbound_names:
                if param != self._names[name]:
                    conflicting_names.append(name)
        if conflicting_names:
            raise CircuitError(
                f"Name conflict applying operation for parameters: {conflicting_names}"
            )

    def _apply_operation(
        self,
        operation: Callable,
        other: ParameterValueType,
        reflected: bool = False,
        op_code: _OPCode = None,
    ) -> "ParameterExpression":
        """Base method implementing math operations between Parameters and
        either a constant or a second ParameterExpression.

        Args:
            operation: An operator, such as add, sub, mul, and truediv.
            other: The second argument to be used with self in operation.
            reflected: Optional - The default ordering is "self operator other".
                       If reflected is True, this is switched to "other operator self".
                       For use in e.g. __radd__, ...

        Raises:
            CircuitError:
                - If parameter_map contains Parameters outside those in self.
                - If the replacement Parameters in parameter_map would result in
                  a name conflict in the generated expression.

        Returns:
            A new expression describing the result of the operation.
        """
        self_expr = self._symbol_expr
        if isinstance(other, ParameterExpression):
            self._raise_if_parameter_names_conflict(other._names)
            parameter_symbols = {**self._parameter_symbols, **other._parameter_symbols}
            other_expr = other._symbol_expr
        elif isinstance(other, numpy.complex128):
            parameter_symbols = self._parameter_symbols.copy()
            other_expr = complex(other)
        elif isinstance(other, numbers.Number) and numpy.isfinite(other):
            parameter_symbols = self._parameter_symbols.copy()
            other_expr = other
        else:
            return NotImplemented

        if reflected:
            expr = operation(other_expr, self_expr)
            if op_code in {_OPCode.RSUB, _OPCode.RDIV, _OPCode.RPOW}:
                if self._standalone_param:
                    new_op = _INSTRUCTION(op_code, self, other)
                else:
                    new_op = _INSTRUCTION(op_code, None, other)
            else:
                if self._standalone_param:
                    new_op = _INSTRUCTION(op_code, other, self)
                else:
                    new_op = _INSTRUCTION(op_code, other, None)
        else:
            expr = operation(self_expr, other_expr)
            if self._standalone_param:
                new_op = _INSTRUCTION(op_code, self, other)
            else:
                new_op = _INSTRUCTION(op_code, None, other)
        new_replay = self._qpy_replay.copy()
        new_replay.append(new_op)

        out_expr = ParameterExpression(parameter_symbols, expr, _qpy_replay=new_replay)
        out_expr._name_map = self._names.copy()
        if isinstance(other, ParameterExpression):
            out_expr._names.update(other._names.copy())

        return out_expr

    def gradient(self, param) -> Union["ParameterExpression", complex]:
        """Get the derivative of a parameter expression w.r.t. a specified parameter expression.

        Args:
            param (Parameter): Parameter w.r.t. which we want to take the derivative

        Returns:
            ParameterExpression representing the gradient of param_expr w.r.t. param
            or complex or float number
        """
        # Check if the parameter is contained in the parameter expression
        if param not in self._parameter_symbols.keys():
            # If it is not contained then return 0
            return 0.0

        if self._standalone_param:
            new_op = _INSTRUCTION(_OPCode.GRAD, self, param)
        else:
            new_op = _INSTRUCTION(_OPCode.GRAD, None, param)
        qpy_replay = self._qpy_replay.copy()
        qpy_replay.append(new_op)

        # Compute the gradient of the parameter expression w.r.t. param
        key = self._parameter_symbols[param]
        expr_grad = self._symbol_expr.derivative(key)

        # generate the new dictionary of symbols
        # this needs to be done since in the derivative some symbols might disappear (e.g.
        # when deriving linear expression)
        parameter_symbols = {}
        for parameter, symbol in self._parameter_symbols.items():
            if symbol.name in expr_grad.symbols:
                parameter_symbols[parameter] = symbol
        # If the gradient corresponds to a parameter expression then return the new expression.
        if len(parameter_symbols) > 0:
            return ParameterExpression(parameter_symbols, expr=expr_grad, _qpy_replay=qpy_replay)
        # If no free symbols left, return a complex or float gradient
        expr_grad_cplx = expr_grad.complex()
        if expr_grad_cplx.imag != 0:
            return expr_grad_cplx
        else:
            return float(expr_grad_cplx.real)

    def __add__(self, other):
        return self._apply_operation(operator.add, other, op_code=_OPCode.ADD)

    def __radd__(self, other):
        return self._apply_operation(operator.add, other, reflected=True, op_code=_OPCode.ADD)

    def __sub__(self, other):
        return self._apply_operation(operator.sub, other, op_code=_OPCode.SUB)

    def __rsub__(self, other):
        return self._apply_operation(operator.sub, other, reflected=True, op_code=_OPCode.RSUB)

    def __mul__(self, other):
        return self._apply_operation(operator.mul, other, op_code=_OPCode.MUL)

    def __pos__(self):
        return self._apply_operation(operator.mul, 1, op_code=_OPCode.MUL)

    def __neg__(self):
        return self._apply_operation(operator.mul, -1, op_code=_OPCode.MUL)

    def __rmul__(self, other):
        return self._apply_operation(operator.mul, other, reflected=True, op_code=_OPCode.MUL)

    def __truediv__(self, other):
        if other == 0:
            raise ZeroDivisionError("Division of a ParameterExpression by zero.")
        return self._apply_operation(operator.truediv, other, op_code=_OPCode.DIV)

    def __rtruediv__(self, other):
        return self._apply_operation(operator.truediv, other, reflected=True, op_code=_OPCode.RDIV)

    def __pow__(self, other):
        return self._apply_operation(pow, other, op_code=_OPCode.POW)

    def __rpow__(self, other):
        return self._apply_operation(pow, other, reflected=True, op_code=_OPCode.RPOW)

    def _call(self, ufunc, op_code):
        if self._standalone_param:
            new_op = _INSTRUCTION(op_code, self)
        else:
            new_op = _INSTRUCTION(op_code, None)
        new_replay = self._qpy_replay.copy()
        new_replay.append(new_op)
        return ParameterExpression(
            self._parameter_symbols, ufunc(self._symbol_expr), _qpy_replay=new_replay
        )

    def sin(self):
        """Sine of a ParameterExpression"""
        return self._call(SymbolExpr.sin, op_code=_OPCode.SIN)

    def cos(self):
        """Cosine of a ParameterExpression"""
        return self._call(SymbolExpr.cos, op_code=_OPCode.COS)

    def tan(self):
        """Tangent of a ParameterExpression"""
        return self._call(SymbolExpr.tan, op_code=_OPCode.TAN)

    def arcsin(self):
        """Arcsin of a ParameterExpression"""
        return self._call(SymbolExpr.asin, op_code=_OPCode.ASIN)

    def arccos(self):
        """Arccos of a ParameterExpression"""
        return self._call(SymbolExpr.acos, op_code=_OPCode.ACOS)

    def arctan(self):
        """Arctan of a ParameterExpression"""
        return self._call(SymbolExpr.atan, op_code=_OPCode.ATAN)

    def exp(self):
        """Exponential of a ParameterExpression"""
        return self._call(SymbolExpr.exp, op_code=_OPCode.EXP)

    def log(self):
        """Logarithm of a ParameterExpression"""
        return self._call(SymbolExpr.log, op_code=_OPCode.LOG)

    def sign(self):
        """Sign of a ParameterExpression"""
        return self._call(SymbolExpr.sign, op_code=_OPCode.SIGN)

    def __repr__(self):
        return f"{self.__class__.__name__}({str(self)})"

    def __str__(self):
        return str(self._symbol_expr)

    def __complex__(self):
        try:
            return complex(self._symbol_expr)
        # TypeError is for sympy, RuntimeError for symengine
        except (TypeError, RuntimeError) as exc:
            if self.parameters:
                raise TypeError(
                    f"ParameterExpression with unbound parameters ({self.parameters}) "
                    "cannot be cast to a complex."
                ) from None
            raise TypeError("could not cast expression to complex") from exc

    def __float__(self):
        try:
            return float(self._symbol_expr)
        # TypeError is for sympy, RuntimeError for symengine
        except (TypeError, RuntimeError) as exc:
            if self.parameters:
                raise TypeError(
                    f"ParameterExpression with unbound parameters ({self.parameters}) "
                    "cannot be cast to a float."
                ) from None
            # In symengine, if an expression was complex at any time, its type is likely to have
            # stayed "complex" even when the imaginary part symbolically (i.e. exactly)
            # cancelled out.  Sympy tends to more aggressively recognize these as symbolically
            # real.  This second attempt at a cast is a way of unifying the behavior to the
            # more expected form for our users.
            cval = complex(self)
            if cval.imag == 0.0:
                return cval.real
            raise TypeError("could not cast expression to float") from exc

    def __int__(self):
        try:
            return int(self._symbol_expr)
        # TypeError is for backwards compatibility, RuntimeError is raised by symengine
        except RuntimeError as exc:
            if self.parameters:
                raise TypeError(
                    f"ParameterExpression with unbound parameters ({self.parameters}) "
                    "cannot be cast to an int."
                ) from None
            raise TypeError("could not cast expression to int") from exc

    def __hash__(self):
        if not self._parameter_symbols:
            # For fully bound expressions, fall back to the underlying value
            return hash(self.numeric())
        return hash((self._parameter_keys, self._symbol_expr))

    def __copy__(self):
        return self

    def __deepcopy__(self, memo=None):
        return self

    def __abs__(self):
        """Absolute of a ParameterExpression"""
        return self._call(SymbolExpr.abs, _OPCode.ABS)

    def abs(self):
        """Absolute of a ParameterExpression"""
        return self.__abs__()

    def __eq__(self, other):
        """Check if this parameter expression is equal to another parameter expression
           or a fixed value (only if this is a bound expression).
        Args:
            other (ParameterExpression or a number):
                Parameter expression or numeric constant used for comparison
        Returns:
            bool: result of the comparison
        """
        if isinstance(other, ParameterExpression):
            if self.parameters != other.parameters:
                return False

            return self._symbol_expr == other._symbol_expr
        elif isinstance(other, numbers.Number):
            return self._symbol_expr == other
        return False

    def is_real(self):
        """Return whether the expression is real"""
        if not self._symbol_expr.is_real and self._symbol_expr.is_real is not None:
            # returns false for is_real on the expression if
            # there is a imaginary component (even if that component is 0),
            # but the parameter will evaluate as real. Check that if the
            # expression's is_real attribute returns false that we have a
            # non-zero imaginary
            if self._symbol_expr.complex().imag == 0.0:
                return True
            return False
        return self._symbol_expr.is_real

    def numeric(self) -> int | float | complex:
        """Return a Python number representing this object, using the most restrictive of
        :class:`int`, :class:`float` and :class:`complex` that is valid for this object.

        In general, an :class:`int` is only returned if the expression only involved symbolic
        integers.  If floating-point values were used during the evaluation, the return value will
        be a :class:`float` regardless of whether the represented value is an integer.  This is
        because floating-point values "infect" symbolic computations by their inexact nature, and
        symbolic libraries will use inexact floating-point semantics not exact real-number semantics
        when they are involved.  If you want to assert that all floating-point calculations *were*
        carried out at infinite precision (i.e. :class:`float` could represent every intermediate
        value exactly), you can use :meth:`float.is_integer` to check if the return float represents
        an integer and cast it using :class:`int` if so.  This would be an unusual pattern;
        typically one requires this by only ever using explicitly :class:`~numbers.Rational` objects
        while working with symbolic expressions.

        This is more reliable and performant than using :meth:`is_real` followed by calling
        :class:`float` or :class:`complex`, as in some cases :meth:`is_real` needs to force a
        floating-point evaluation to determine an accurate result to work around bugs in the
        upstream symbolic libraries.

        Returns:
            A Python number representing the object.

        Raises:
            TypeError: if there are unbound parameters.
        """
        if self._parameter_symbols:
            raise TypeError(
                f"Expression with unbound parameters '{self.parameters}' is not numeric"
            )
        if self._symbol_expr.is_complex:
            return self._symbol_expr.complex()
        if self._symbol_expr.is_int:
            return self._symbol_expr.int()
        return self._symbol_expr.float()

    @HAS_SYMPY.require_in_call
    def sympify(self):
        """Return symbolic expression as a raw Sympy object.

        .. note::

            This is for interoperability only.  Qiskit will not accept or work with raw Sympy or
            Symegine expressions in its parameters, because they do not contain the tracking
            information used in circuit-parameter binding and assignment.
        """
        import sympy as sym

        expr = str(self._symbol_expr)
        # replace prefix for greek letters
        expr = expr.replace("$\\", "__pre_gl__").replace("$", "__pos_gl__")

        return sym.sympify(expr)


# Redefine the type so external imports get an evaluated reference; Sphinx needs this to understand
# the type hints.
ParameterValueType = Union[ParameterExpression, float]<|MERGE_RESOLUTION|>--- conflicted
+++ resolved
@@ -24,14 +24,11 @@
 import numpy
 
 from qiskit.circuit.exceptions import CircuitError
-<<<<<<< HEAD
 import qiskit._accelerate.circuit
 
 SymbolExpr = qiskit._accelerate.circuit.PySymbolExpr
 
-=======
 from qiskit.utils.optionals import HAS_SYMPY
->>>>>>> fdd5e96d
 
 # This type is redefined at the bottom to insert the full reference to "ParameterExpression", so it
 # can safely be used by runtime type-checkers like Sphinx.  Mypy does not need this because it
