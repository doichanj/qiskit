# This code is part of Qiskit.
#
# (C) Copyright IBM 2021, 2022.
#
# This code is licensed under the Apache License, Version 2.0. You may
# obtain a copy of this license in the LICENSE.txt file in the root directory
# of this source tree or at http://www.apache.org/licenses/LICENSE-2.0.
#
# Any modifications or derivative works of this code must retain this
# copyright notice, and modified files need to carry a notice indicating
# that they have been altered from the originals.

"""Binary IO for any value objects, such as numbers, string, parameters."""

from __future__ import annotations

import collections.abc
import io
import struct
import uuid

import numpy as np

from qiskit.circuit import CASE_DEFAULT, Clbit, ClassicalRegister, Duration
from qiskit.circuit.classical import expr, types
from qiskit.circuit.parameter import Parameter
from qiskit.circuit.parameterexpression import (
    ParameterExpression,
    op_code_to_method,
    _OPCode,
    _SUBS,
)
from qiskit.circuit.parametervector import ParameterVector, ParameterVectorElement
from qiskit.qpy import common, formats, exceptions, type_keys
from qiskit.qpy.binary_io.parse_sympy_repr import parse_sympy_repr


def _write_parameter(file_obj, obj):
    name_bytes = obj.name.encode(common.ENCODE)
    file_obj.write(
        struct.pack(formats.PARAMETER_PACK, len(name_bytes), uuid.UUID(int=obj.uuid).bytes)
    )
    file_obj.write(name_bytes)


def _write_parameter_vec(file_obj, obj):
    name_bytes = obj._vector._name.encode(common.ENCODE)
    file_obj.write(
        struct.pack(
            formats.PARAMETER_VECTOR_ELEMENT_PACK,
            len(name_bytes),
            len(obj._vector),
            uuid.UUID(int=obj.uuid).bytes,
            obj._index,
        )
    )
    file_obj.write(name_bytes)


def _encode_replay_entry(inst, file_obj, version, r_side=False):
    inst_type = None
    inst_data = None
    if inst is None:
        inst_type = "n"
        inst_data = b"\x00"
    elif isinstance(inst, complex):
        inst_type = "c"
        inst_data = struct.pack("!dd", inst.real, inst.imag)
    elif isinstance(inst, float):
        inst_type = "f"
        inst_data = struct.pack("!Qd", 0, inst)
    elif isinstance(inst, int):
        inst_type = "i"
        inst_data = struct.pack("!Qq", 0, inst)
    elif isinstance(inst, ParameterExpression):
        if inst.is_symbol:
            inst_type = "p"
            inst_data = uuid.UUID(int=inst.uuid).bytes
        else:
            if not r_side:
                entry = struct.pack(
                    formats.PARAM_EXPR_ELEM_V13_PACK,
                    255,
                    "s".encode("utf8"),
                    b"\x00",
                    "n".encode("utf8"),
                    b"\x00",
                )
            else:
                entry = struct.pack(
                    formats.PARAM_EXPR_ELEM_V13_PACK,
                    255,
                    "n".encode("utf8"),
                    b"\x00",
                    "s".encode("utf8"),
                    b"\x00",
                )
            file_obj.write(entry)
            _write_parameter_expression_v13(file_obj, inst, version)
            if not r_side:
                entry = struct.pack(
                    formats.PARAM_EXPR_ELEM_V13_PACK,
                    255,
                    "e".encode("utf8"),
                    b"\x00",
                    "n".encode("utf8"),
                    b"\x00",
                )
            else:
                entry = struct.pack(
                    formats.PARAM_EXPR_ELEM_V13_PACK,
                    255,
                    "n".encode("utf8"),
                    b"\x00",
                    "e".encode("utf8"),
                    b"\x00",
                )
            file_obj.write(entry)
            inst_type = "n"
            inst_data = b"\x00"
    else:
        raise exceptions.QpyError("Invalid parameter expression type")
    return inst_type, inst_data


def _encode_replay_subs(subs, file_obj, version):
    with io.BytesIO() as mapping_buf:
        if version < 15:
            subs_dict = {k.name: v for k, v in subs.binds.items()}
        else:
            subs_dict = {k.uuid.bytes: v for k, v in subs.binds.items()}
        common.write_mapping(
            mapping_buf, mapping=subs_dict, serializer=dumps_value, version=version
        )
        data = mapping_buf.getvalue()
    entry = struct.pack(
        formats.PARAM_EXPR_ELEM_V13_PACK,
        int(subs.op),
        "u".encode("utf8"),
        struct.pack("!QQ", len(data), 0),
        "n".encode("utf8"),
        b"\x00",
    )
    file_obj.write(entry)
    file_obj.write(data)
    return subs.binds


def _write_parameter_expression_v13(file_obj, obj, version):
    # A symbol is `Parameter` or `ParameterVectorElement`.
    # `symbol_map` maps symbols to ParameterExpression (which may be a symbol).
    symbol_map = {}
    for inst in obj._qpy_replay:
        if int(inst.op) == _OPCode.SUBSTITUTE:
            symbol_map.update(_encode_replay_subs(inst, file_obj, version))
            continue
        lhs_type, lhs = _encode_replay_entry(inst.lhs, file_obj, version)
        rhs_type, rhs = _encode_replay_entry(inst.rhs, file_obj, version, True)
        entry = struct.pack(
            formats.PARAM_EXPR_ELEM_V13_PACK,
            int(inst.op),
            lhs_type.encode("utf8"),
            lhs,
            rhs_type.encode("utf8"),
            rhs,
        )
        file_obj.write(entry)
    return symbol_map


def _write_parameter_expression(file_obj, obj, use_symengine, *, version):
    extra_symbols = None
    with io.BytesIO() as buf:
        extra_symbols = _write_parameter_expression_v13(buf, obj, version)
        expr_bytes = buf.getvalue()
    symbol_table_len = len(obj._parameter_symbols)
    if extra_symbols:
        symbol_table_len += 2 * len(extra_symbols)
    param_expr_header_raw = struct.pack(
        formats.PARAMETER_EXPR_PACK, symbol_table_len, len(expr_bytes)
    )
    file_obj.write(param_expr_header_raw)
    file_obj.write(expr_bytes)
    for symbol in obj._parameter_symbols:
        symbol_key = type_keys.Value.assign(symbol)

        # serialize key
        if symbol_key == type_keys.Value.PARAMETER_VECTOR:
            symbol_data = common.data_to_binary(symbol, _write_parameter_vec)
        else:
            symbol_data = common.data_to_binary(symbol, _write_parameter)

        # serialize value
        value_key = symbol_key
        value_data = bytes()

        elem_header = struct.pack(
            formats.PARAM_EXPR_MAP_ELEM_V3_PACK,
            symbol_key,
            value_key,
            len(value_data),
        )
        file_obj.write(elem_header)
        file_obj.write(symbol_data)
        file_obj.write(value_data)
    if extra_symbols:
        for symbol in extra_symbols:
            symbol_key = type_keys.Value.assign(symbol)
            # serialize key
            if symbol_key == type_keys.Value.PARAMETER_VECTOR:
                symbol_data = common.data_to_binary(symbol, _write_parameter_vec)
            else:
                symbol_data = common.data_to_binary(symbol, _write_parameter)
            # serialize value
            value_key, value_data = dumps_value(
                symbol, version=version, use_symengine=use_symengine
            )

            elem_header = struct.pack(
                formats.PARAM_EXPR_MAP_ELEM_V3_PACK,
                symbol_key,
                value_key,
                len(value_data),
            )
            file_obj.write(elem_header)
            file_obj.write(symbol_data)
            file_obj.write(value_data)
        for symbol in extra_symbols.values():
            symbol_key = type_keys.Value.assign(symbol)
            # serialize key
            if symbol_key == type_keys.Value.PARAMETER_VECTOR:
                symbol_data = common.data_to_binary(symbol, _write_parameter_vec)
            elif symbol_key == type_keys.Value.PARAMETER_EXPRESSION:
                symbol_data = common.data_to_binary(
                    symbol,
                    _write_parameter_expression,
                    use_symengine=use_symengine,
                    version=version,
                )
            else:
                symbol_data = common.data_to_binary(symbol, _write_parameter)
            # serialize value

            value_key, value_data = dumps_value(
                symbol, version=version, use_symengine=use_symengine
            )

            elem_header = struct.pack(
                formats.PARAM_EXPR_MAP_ELEM_V3_PACK,
                symbol_key,
                value_key,
                len(value_data),
            )
            file_obj.write(elem_header)
            file_obj.write(symbol_data)
            file_obj.write(value_data)


class _ExprWriter(expr.ExprVisitor[None]):
    __slots__ = ("file_obj", "clbit_indices", "standalone_var_indices", "version")

    def __init__(self, file_obj, clbit_indices, standalone_var_indices, version):
        self.file_obj = file_obj
        self.clbit_indices = clbit_indices
        self.standalone_var_indices = standalone_var_indices
        self.version = version

    def _write_expr_type(self, type_, /):
        _write_expr_type(self.file_obj, type_, self.version)

    def visit_generic(self, node, /):
        raise exceptions.QpyError(f"unhandled Expr object '{node}'")

    def visit_var(self, node, /):
        self.file_obj.write(type_keys.Expression.VAR)
        self._write_expr_type(node.type)
        if node.standalone:
            self.file_obj.write(type_keys.ExprVar.UUID)
            self.file_obj.write(
                struct.pack(
                    formats.EXPR_VAR_UUID_PACK,
                    *formats.EXPR_VAR_UUID(self.standalone_var_indices[node]),
                )
            )
        elif isinstance(node.var, Clbit):
            self.file_obj.write(type_keys.ExprVar.CLBIT)
            self.file_obj.write(
                struct.pack(
                    formats.EXPR_VAR_CLBIT_PACK,
                    *formats.EXPR_VAR_CLBIT(self.clbit_indices[node.var]),
                )
            )
        elif isinstance(node.var, ClassicalRegister):
            self.file_obj.write(type_keys.ExprVar.REGISTER)
            self.file_obj.write(
                struct.pack(
                    formats.EXPR_VAR_REGISTER_PACK, *formats.EXPR_VAR_REGISTER(len(node.var.name))
                )
            )
            self.file_obj.write(node.var.name.encode(common.ENCODE))
        else:
            raise exceptions.QpyError(f"unhandled Var object '{node.var}'")

    def visit_stretch(self, node, /):
        self.file_obj.write(type_keys.Expression.STRETCH)
        self._write_expr_type(node.type)
        self.file_obj.write(
            struct.pack(
                formats.EXPRESSION_STRETCH_PACK,
                *formats.EXPRESSION_STRETCH(self.standalone_var_indices[node]),
            )
        )

    def visit_value(self, node, /):
        self.file_obj.write(type_keys.Expression.VALUE)
        self._write_expr_type(node.type)
        if node.value is True or node.value is False:
            self.file_obj.write(type_keys.ExprValue.BOOL)
            self.file_obj.write(
                struct.pack(formats.EXPR_VALUE_BOOL_PACK, *formats.EXPR_VALUE_BOOL(node.value))
            )
        elif isinstance(node.value, int):
            self.file_obj.write(type_keys.ExprValue.INT)
            if node.value == 0:
                num_bytes = 0
                buffer = b""
            else:
                # This wastes a byte for `-(2 ** (8*n - 1))` for natural `n`, but they'll still
                # decode fine so it's not worth another special case.  They'll encode to
                # b"\xff\x80\x00\x00...", but we could encode them to b"\x80\x00\x00...".
                num_bytes = (node.value.bit_length() // 8) + 1
                buffer = node.value.to_bytes(num_bytes, "big", signed=True)
            self.file_obj.write(
                struct.pack(formats.EXPR_VALUE_INT_PACK, *formats.EXPR_VALUE_INT(num_bytes))
            )
            self.file_obj.write(buffer)
        elif isinstance(node.value, float):
            self.file_obj.write(type_keys.ExprValue.FLOAT)
            self.file_obj.write(
                struct.pack(formats.EXPR_VALUE_FLOAT_PACK, *formats.EXPR_VALUE_FLOAT(node.value))
            )
        elif isinstance(node.value, Duration):
            self.file_obj.write(type_keys.ExprValue.DURATION)
            _write_duration(self.file_obj, node.value)
        else:
            raise exceptions.QpyError(f"unhandled Value object '{node.value}'")

    def visit_cast(self, node, /):
        self.file_obj.write(type_keys.Expression.CAST)
        self._write_expr_type(node.type)
        self.file_obj.write(
            struct.pack(formats.EXPRESSION_CAST_PACK, *formats.EXPRESSION_CAST(node.implicit))
        )
        node.operand.accept(self)

    def visit_unary(self, node, /):
        self.file_obj.write(type_keys.Expression.UNARY)
        self._write_expr_type(node.type)
        self.file_obj.write(
            struct.pack(formats.EXPRESSION_UNARY_PACK, *formats.EXPRESSION_UNARY(node.op.value))
        )
        node.operand.accept(self)

    def visit_binary(self, node, /):
        self.file_obj.write(type_keys.Expression.BINARY)
        self._write_expr_type(node.type)
        self.file_obj.write(
            struct.pack(formats.EXPRESSION_BINARY_PACK, *formats.EXPRESSION_BINARY(node.op.value))
        )
        node.left.accept(self)
        node.right.accept(self)

    def visit_index(self, node, /):
        if self.version < 12:
            raise exceptions.UnsupportedFeatureForVersion(
                "the 'Index' expression", required=12, target=self.version
            )
        self.file_obj.write(type_keys.Expression.INDEX)
        self._write_expr_type(node.type)
        node.target.accept(self)
        node.index.accept(self)


def _write_expr(
    file_obj,
    node: expr.Expr,
    clbit_indices: collections.abc.Mapping[Clbit, int],
    standalone_var_indices: collections.abc.Mapping[expr.Var, int],
    version: int,
):
    node.accept(_ExprWriter(file_obj, clbit_indices, standalone_var_indices, version))


def _write_expr_type(file_obj, type_: types.Type, version: int):
    if type_.kind is types.Bool:
        file_obj.write(type_keys.ExprType.BOOL)
    elif type_.kind is types.Uint:
        file_obj.write(type_keys.ExprType.UINT)
        file_obj.write(
            struct.pack(formats.EXPR_TYPE_UINT_PACK, *formats.EXPR_TYPE_UINT(type_.width))
        )
    elif type_.kind is types.Float:
        if version < 14:
            raise exceptions.UnsupportedFeatureForVersion(
                "float-typed expressions", required=14, target=version
            )
        file_obj.write(type_keys.ExprType.FLOAT)
    elif type_.kind is types.Duration:
        if version < 14:
            raise exceptions.UnsupportedFeatureForVersion(
                "duration-typed expressions", required=14, target=version
            )
        file_obj.write(type_keys.ExprType.DURATION)
    else:
        raise exceptions.QpyError(f"unhandled Type object '{type_};")


def _write_duration(file_obj, duration: Duration):
    unit = duration.unit()
    if unit == "dt":
        file_obj.write(type_keys.CircuitDuration.DT)
        file_obj.write(
            struct.pack(formats.DURATION_DT_PACK, *formats.DURATION_DT(duration.value()))
        )
    elif unit == "ns":
        file_obj.write(type_keys.CircuitDuration.NS)
        file_obj.write(
            struct.pack(formats.DURATION_NS_PACK, *formats.DURATION_NS(duration.value()))
        )
    elif unit == "us":
        file_obj.write(type_keys.CircuitDuration.US)
        file_obj.write(
            struct.pack(formats.DURATION_US_PACK, *formats.DURATION_US(duration.value()))
        )
    elif unit == "ms":
        file_obj.write(type_keys.CircuitDuration.MS)
        file_obj.write(
            struct.pack(formats.DURATION_MS_PACK, *formats.DURATION_MS(duration.value()))
        )
    elif unit == "s":
        file_obj.write(type_keys.CircuitDuration.S)
        file_obj.write(struct.pack(formats.DURATION_S_PACK, *formats.DURATION_S(duration.value())))
    else:
        raise exceptions.QpyError(f"unhandled Duration object '{duration};")


def _read_parameter(file_obj):
    data = formats.PARAMETER(
        *struct.unpack(formats.PARAMETER_PACK, file_obj.read(formats.PARAMETER_SIZE))
    )
    param_uuid = uuid.UUID(bytes=data.uuid)
    name = file_obj.read(data.name_size).decode(common.ENCODE)
    return Parameter(name, uuid=int(param_uuid))


def _read_parameter_vec(file_obj, vectors):
    data = formats.PARAMETER_VECTOR_ELEMENT(
        *struct.unpack(
            formats.PARAMETER_VECTOR_ELEMENT_PACK,
            file_obj.read(formats.PARAMETER_VECTOR_ELEMENT_SIZE),
        ),
    )
    # Starting in version 15, the parameter vector root uuid
    # is used as a key instead of the parameter name.
    root_uuid_int = uuid.UUID(bytes=data.uuid).int - data.index
    root_uuid = uuid.UUID(int=root_uuid_int)
    name = file_obj.read(data.vector_name_size).decode(common.ENCODE)
<<<<<<< HEAD
    if name not in vectors:
        vectors[name] = (
            ParameterVector(name, data.vector_size),
            set(),
        )
    vector = vectors[name][0]
    if vector[data.index].uuid != int(param_uuid):
        vectors[name][1].add(data.index)
        vector[data.index] = ParameterVectorElement(vector, data.index, int(param_uuid))
=======

    if root_uuid not in vectors:
        vectors[root_uuid] = (ParameterVector(name, data.vector_size), set())
    vector = vectors[root_uuid][0]

    if vector[data.index].uuid != root_uuid:
        vectors[root_uuid][1].add(data.index)
        vector._params[data.index] = ParameterVectorElement(
            vector, data.index, uuid=uuid.UUID(int=root_uuid_int + data.index)
        )
>>>>>>> 25dec6a0
    return vector[data.index]


def _read_parameter_expression(file_obj):
    data = formats.PARAMETER_EXPR(
        *struct.unpack(formats.PARAMETER_EXPR_PACK, file_obj.read(formats.PARAMETER_EXPR_SIZE))
    )
    sympy_str = file_obj.read(data.expr_size).decode(common.ENCODE)
    expr_ = parse_sympy_repr(sympy_str)
    symbol_map = {}
    for _ in range(data.map_elements):
        elem_data = formats.PARAM_EXPR_MAP_ELEM(
            *struct.unpack(
                formats.PARAM_EXPR_MAP_ELEM_PACK,
                file_obj.read(formats.PARAM_EXPR_MAP_ELEM_SIZE),
            )
        )
        symbol = _read_parameter(file_obj)

        elem_key = type_keys.Value(elem_data.type)
        binary_data = file_obj.read(elem_data.size)
        if elem_key == type_keys.Value.INTEGER:
            value = struct.unpack("!q", binary_data)
        elif elem_key == type_keys.Value.FLOAT:
            value = struct.unpack("!d", binary_data)
        elif elem_key == type_keys.Value.COMPLEX:
            value = complex(*struct.unpack(formats.COMPLEX_PACK, binary_data))
        elif elem_key == type_keys.Value.PARAMETER:
            value = symbol
        elif elem_key == type_keys.Value.PARAMETER_EXPRESSION:
            value = common.data_from_binary(binary_data, _read_parameter_expression)
        else:
            raise exceptions.QpyError(f"Invalid parameter expression map type: {elem_key}")
        symbol_map[symbol] = value

    return ParameterExpression(symbol_map, str(expr_))


def _read_parameter_expression_v3(file_obj, vectors, use_symengine):
    data = formats.PARAMETER_EXPR(
        *struct.unpack(formats.PARAMETER_EXPR_PACK, file_obj.read(formats.PARAMETER_EXPR_SIZE))
    )

    payload = file_obj.read(data.expr_size)
    if use_symengine:
        expr_ = common.load_symengine_payload(payload)
    else:
        sympy_str = payload.decode(common.ENCODE)
        expr_ = parse_sympy_repr(sympy_str)

    symbol_map = {}
    for _ in range(data.map_elements):
        elem_data = formats.PARAM_EXPR_MAP_ELEM_V3(
            *struct.unpack(
                formats.PARAM_EXPR_MAP_ELEM_V3_PACK,
                file_obj.read(formats.PARAM_EXPR_MAP_ELEM_V3_SIZE),
            )
        )
        symbol_key = type_keys.Value(elem_data.symbol_type)

        if symbol_key == type_keys.Value.PARAMETER:
            symbol = _read_parameter(file_obj)
        elif symbol_key == type_keys.Value.PARAMETER_VECTOR:
            symbol = _read_parameter_vec(file_obj, vectors)
        else:
            raise exceptions.QpyError(f"Invalid parameter expression map type: {symbol_key}")

        elem_key = type_keys.Value(elem_data.type)
        binary_data = file_obj.read(elem_data.size)
        if elem_key == type_keys.Value.INTEGER:
            value = struct.unpack("!q", binary_data)
        elif elem_key == type_keys.Value.FLOAT:
            value = struct.unpack("!d", binary_data)
        elif elem_key == type_keys.Value.COMPLEX:
            value = complex(*struct.unpack(formats.COMPLEX_PACK, binary_data))
        elif elem_key in (type_keys.Value.PARAMETER, type_keys.Value.PARAMETER_VECTOR):
            value = symbol
        elif elem_key == type_keys.Value.PARAMETER_EXPRESSION:
            value = common.data_from_binary(
                binary_data,
                _read_parameter_expression_v3,
                vectors=vectors,
                use_symengine=use_symengine,
            )
        else:
            raise exceptions.QpyError(f"Invalid parameter expression map type: {elem_key}")
        symbol_map[symbol] = value

    return ParameterExpression(symbol_map, str(expr_))


def _read_parameter_expression_v13(file_obj, vectors, version):
    data = formats.PARAMETER_EXPR(
        *struct.unpack(formats.PARAMETER_EXPR_PACK, file_obj.read(formats.PARAMETER_EXPR_SIZE))
    )

    payload = file_obj.read(data.expr_size)

    symbol_map = {}
    for _ in range(data.map_elements):
        elem_data = formats.PARAM_EXPR_MAP_ELEM_V3(
            *struct.unpack(
                formats.PARAM_EXPR_MAP_ELEM_V3_PACK,
                file_obj.read(formats.PARAM_EXPR_MAP_ELEM_V3_SIZE),
            )
        )
        symbol_key = type_keys.Value(elem_data.symbol_type)

        if symbol_key == type_keys.Value.PARAMETER:
            symbol = _read_parameter(file_obj)
        elif symbol_key == type_keys.Value.PARAMETER_VECTOR:
            symbol = _read_parameter_vec(file_obj, vectors)
        elif symbol_key == type_keys.Value.PARAMETER_EXPRESSION:
            symbol = _read_parameter_expression_v13(file_obj, vectors, version)
        else:
            raise exceptions.QpyError(f"Invalid parameter expression map type: {symbol_key}")

        elem_key = type_keys.Value(elem_data.type)

        binary_data = file_obj.read(elem_data.size)
        if elem_key == type_keys.Value.INTEGER:
            value = struct.unpack("!q", binary_data)
        elif elem_key == type_keys.Value.FLOAT:
            value = struct.unpack("!d", binary_data)
        elif elem_key == type_keys.Value.COMPLEX:
            value = complex(*struct.unpack(formats.COMPLEX_PACK, binary_data))
        elif elem_key in (type_keys.Value.PARAMETER, type_keys.Value.PARAMETER_VECTOR):
            value = symbol
        elif elem_key == type_keys.Value.PARAMETER_EXPRESSION:
            value = common.data_from_binary(
                binary_data,
                _read_parameter_expression_v13,
                vectors=vectors,
                version=version,
            )
        else:
            raise exceptions.QpyError(f"Invalid parameter expression map type: {elem_key}")
        symbol_map[symbol] = value
    with io.BytesIO(payload) as buf:
        return _read_parameter_expr_v13(buf, symbol_map, version, vectors)


def _read_parameter_expr_v13(buf, symbol_map, version, vectors):
    param_uuid_map = {
        uuid.UUID(int=symbol.uuid): symbol for symbol in symbol_map if isinstance(symbol, Parameter)
    }
    name_map = {str(v): k for k, v in symbol_map.items()}
    data = buf.read(formats.PARAM_EXPR_ELEM_V13_SIZE)
    stack = []
    while data:
        expression_data = formats.PARAM_EXPR_ELEM_V13._make(
            struct.unpack(formats.PARAM_EXPR_ELEM_V13_PACK, data)
        )
        # LHS
        if expression_data.LHS_TYPE == b"p":
            stack.append(param_uuid_map[uuid.UUID(bytes=expression_data.LHS)])
        elif expression_data.LHS_TYPE == b"f":
            stack.append(struct.unpack("!Qd", expression_data.LHS)[1])
        elif expression_data.LHS_TYPE == b"n":
            pass
        elif expression_data.LHS_TYPE == b"c":
            stack.append(complex(*struct.unpack("!dd", expression_data.LHS)))
        elif expression_data.LHS_TYPE == b"i":
            stack.append(struct.unpack("!Qq", expression_data.LHS)[1])
        elif expression_data.LHS_TYPE == b"s":
            data = buf.read(formats.PARAM_EXPR_ELEM_V13_SIZE)
            continue
        elif expression_data.LHS_TYPE == b"e":
            data = buf.read(formats.PARAM_EXPR_ELEM_V13_SIZE)
            continue
        elif expression_data.LHS_TYPE == b"u":
            size = struct.unpack_from("!QQ", expression_data.LHS)[0]
            subs_map_data = buf.read(size)
            with io.BytesIO(subs_map_data) as mapping_buf:
                mapping = common.read_mapping(
                    mapping_buf,
                    deserializer=loads_value,
                    version=version,
                    vectors=vectors,
                )
            # Starting in version 15, the uuid is used instead of the name
            if version < 15:
                stack.append({name_map[k]: v for k, v in mapping.items()})
            else:
                stack.append({param_uuid_map[k]: v for k, v in mapping.items()})
        else:
            raise exceptions.QpyError(
                "Unknown ParameterExpression operation type {expression_data.LHS_TYPE}"
            )
        # RHS
        if expression_data.RHS_TYPE == b"p":
            stack.append(param_uuid_map[uuid.UUID(bytes=expression_data.RHS)])
        elif expression_data.RHS_TYPE == b"f":
            stack.append(struct.unpack("!Qd", expression_data.RHS)[1])
        elif expression_data.RHS_TYPE == b"n":
            pass
        elif expression_data.RHS_TYPE == b"c":
            stack.append(complex(*struct.unpack("!dd", expression_data.RHS)))
        elif expression_data.RHS_TYPE == b"i":
            stack.append(struct.unpack("!Qq", expression_data.RHS)[1])
        elif expression_data.RHS_TYPE == b"s":
            data = buf.read(formats.PARAM_EXPR_ELEM_V13_SIZE)
            continue
        elif expression_data.RHS_TYPE == b"e":
            data = buf.read(formats.PARAM_EXPR_ELEM_V13_SIZE)
            continue
        else:
            raise exceptions.QpyError(
                f"Unknown ParameterExpression operation type {expression_data.RHS_TYPE}"
            )
        if expression_data.OP_CODE == 255:
            continue
        method_str = op_code_to_method(_OPCode(expression_data.OP_CODE))
        if expression_data.OP_CODE in {0, 1, 2, 3, 4, 13, 15, 18, 19, 20}:
            rhs = stack.pop()
            lhs = stack.pop()
            # Reverse ops for commutative ops, which are add, mul (0 and 2 respectively)
            # op codes 13 and 15 can never be reversed and 18, 19, 20
            # are the reversed versions of non-commuative operations
            # so 1, 3, 4 and 18, 19, 20 handle this explicitly.
            if (
                not isinstance(lhs, ParameterExpression)
                and isinstance(rhs, ParameterExpression)
                and expression_data.OP_CODE in {0, 2}
            ):
                if expression_data.OP_CODE == 0:
                    method_str = "__radd__"
                elif expression_data.OP_CODE == 2:
                    method_str = "__rmul__"
                stack.append(getattr(rhs, method_str)(lhs))
            else:
                stack.append(getattr(lhs, method_str)(rhs))
        else:
            lhs = stack.pop()
            stack.append(getattr(lhs, method_str)())
        data = buf.read(formats.PARAM_EXPR_ELEM_V13_SIZE)
    return stack.pop()


def _read_expr(
    file_obj,
    clbits: collections.abc.Sequence[Clbit],
    cregs: collections.abc.Mapping[str, ClassicalRegister],
    standalone_vars: collections.abc.Sequence[expr.Var],
) -> expr.Expr:
    # pylint: disable=too-many-return-statements
    type_key = file_obj.read(formats.EXPRESSION_DISCRIMINATOR_SIZE)
    type_ = _read_expr_type(file_obj)
    if type_key == type_keys.Expression.VAR:
        var_type_key = file_obj.read(formats.EXPR_VAR_DISCRIMINATOR_SIZE)
        if var_type_key == type_keys.ExprVar.UUID:
            payload = formats.EXPR_VAR_UUID._make(
                struct.unpack(formats.EXPR_VAR_UUID_PACK, file_obj.read(formats.EXPR_VAR_UUID_SIZE))
            )
            return standalone_vars[payload.var_index]
        if var_type_key == type_keys.ExprVar.CLBIT:
            payload = formats.EXPR_VAR_CLBIT._make(
                struct.unpack(
                    formats.EXPR_VAR_CLBIT_PACK, file_obj.read(formats.EXPR_VAR_CLBIT_SIZE)
                )
            )
            return expr.Var(clbits[payload.index], type_)
        if var_type_key == type_keys.ExprVar.REGISTER:
            payload = formats.EXPR_VAR_REGISTER._make(
                struct.unpack(
                    formats.EXPR_VAR_REGISTER_PACK, file_obj.read(formats.EXPR_VAR_REGISTER_SIZE)
                )
            )
            name = file_obj.read(payload.reg_name_size).decode(common.ENCODE)
            return expr.Var(cregs[name], type_)
        raise exceptions.QpyError("Invalid classical-expression Var key '{var_type_key}'")
    if type_key == type_keys.Expression.STRETCH:
        payload = formats.EXPRESSION_STRETCH._make(
            struct.unpack(
                formats.EXPRESSION_STRETCH_PACK, file_obj.read(formats.EXPRESSION_STRETCH_SIZE)
            )
        )
        return standalone_vars[payload.var_index]
    if type_key == type_keys.Expression.VALUE:
        value_type_key = file_obj.read(formats.EXPR_VALUE_DISCRIMINATOR_SIZE)
        if value_type_key == type_keys.ExprValue.BOOL:
            payload = formats.EXPR_VALUE_BOOL._make(
                struct.unpack(
                    formats.EXPR_VALUE_BOOL_PACK, file_obj.read(formats.EXPR_VALUE_BOOL_SIZE)
                )
            )
            return expr.Value(payload.value, type_)
        if value_type_key == type_keys.ExprValue.INT:
            payload = formats.EXPR_VALUE_INT._make(
                struct.unpack(
                    formats.EXPR_VALUE_INT_PACK, file_obj.read(formats.EXPR_VALUE_INT_SIZE)
                )
            )
            return expr.Value(
                int.from_bytes(file_obj.read(payload.num_bytes), "big", signed=True), type_
            )
        if value_type_key == type_keys.ExprValue.FLOAT:
            payload = formats.EXPR_VALUE_FLOAT._make(
                struct.unpack(
                    formats.EXPR_VALUE_FLOAT_PACK, file_obj.read(formats.EXPR_VALUE_FLOAT_SIZE)
                )
            )
            return expr.Value(payload.value, type_)
        if value_type_key == type_keys.ExprValue.DURATION:
            value = _read_duration(file_obj)
            return expr.Value(value, type_)
        raise exceptions.QpyError("Invalid classical-expression Value key '{value_type_key}'")
    if type_key == type_keys.Expression.CAST:
        payload = formats.EXPRESSION_CAST._make(
            struct.unpack(formats.EXPRESSION_CAST_PACK, file_obj.read(formats.EXPRESSION_CAST_SIZE))
        )
        return expr.Cast(
            _read_expr(file_obj, clbits, cregs, standalone_vars), type_, implicit=payload.implicit
        )
    if type_key == type_keys.Expression.UNARY:
        payload = formats.EXPRESSION_UNARY._make(
            struct.unpack(
                formats.EXPRESSION_UNARY_PACK, file_obj.read(formats.EXPRESSION_UNARY_SIZE)
            )
        )
        return expr.Unary(
            expr.Unary.Op(payload.opcode),
            _read_expr(file_obj, clbits, cregs, standalone_vars),
            type_,
        )
    if type_key == type_keys.Expression.BINARY:
        payload = formats.EXPRESSION_BINARY._make(
            struct.unpack(
                formats.EXPRESSION_BINARY_PACK, file_obj.read(formats.EXPRESSION_BINARY_SIZE)
            )
        )
        return expr.Binary(
            expr.Binary.Op(payload.opcode),
            _read_expr(file_obj, clbits, cregs, standalone_vars),
            _read_expr(file_obj, clbits, cregs, standalone_vars),
            type_,
        )
    if type_key == type_keys.Expression.INDEX:
        return expr.Index(
            _read_expr(file_obj, clbits, cregs, standalone_vars),
            _read_expr(file_obj, clbits, cregs, standalone_vars),
            type_,
        )
    raise exceptions.QpyError(f"Invalid classical-expression Expr key '{type_key}'")


def _read_expr_type(file_obj) -> types.Type:
    type_key = file_obj.read(formats.EXPR_TYPE_DISCRIMINATOR_SIZE)
    if type_key == type_keys.ExprType.BOOL:
        return types.Bool()
    if type_key == type_keys.ExprType.UINT:
        elem = formats.EXPR_TYPE_UINT._make(
            struct.unpack(formats.EXPR_TYPE_UINT_PACK, file_obj.read(formats.EXPR_TYPE_UINT_SIZE))
        )
        return types.Uint(elem.width)
    if type_key == type_keys.ExprType.FLOAT:
        return types.Float()
    if type_key == type_keys.ExprType.DURATION:
        return types.Duration()
    raise exceptions.QpyError(f"Invalid classical-expression Type key '{type_key}'")


def _read_duration(file_obj) -> Duration:
    type_key = file_obj.read(formats.DURATION_DISCRIMINATOR_SIZE)
    if type_key == type_keys.CircuitDuration.DT:
        elem = formats.DURATION_DT._make(
            struct.unpack(formats.DURATION_DT_PACK, file_obj.read(formats.DURATION_DT_SIZE))
        )
        return Duration.dt(elem.value)
    if type_key == type_keys.CircuitDuration.NS:
        elem = formats.DURATION_NS._make(
            struct.unpack(formats.DURATION_NS_PACK, file_obj.read(formats.DURATION_NS_SIZE))
        )
        return Duration.ns(elem.value)
    if type_key == type_keys.CircuitDuration.US:
        elem = formats.DURATION_US._make(
            struct.unpack(formats.DURATION_US_PACK, file_obj.read(formats.DURATION_US_SIZE))
        )
        return Duration.us(elem.value)
    if type_key == type_keys.CircuitDuration.MS:
        elem = formats.DURATION_MS._make(
            struct.unpack(formats.DURATION_MS_PACK, file_obj.read(formats.DURATION_MS_SIZE))
        )
        return Duration.ms(elem.value)
    if type_key == type_keys.CircuitDuration.S:
        elem = formats.DURATION_S._make(
            struct.unpack(formats.DURATION_S_PACK, file_obj.read(formats.DURATION_S_SIZE))
        )
        return Duration.s(elem.value)
    raise exceptions.QpyError(f"Invalid duration Type key '{type_key}'")


def read_standalone_vars(file_obj, num_vars):
    """Read the ``num_vars`` standalone variable declarations from the file.

    Args:
        file_obj (File): a file-like object to read from.
        num_vars (int): the number of variables to read.

    Returns:
        tuple[dict, list]: the first item is a mapping of the ``ExprVarDeclaration`` type keys to
        the variables defined by that type key, and the second is the total order of variable
        declarations.
    """
    read_vars = {
        type_keys.ExprVarDeclaration.INPUT: [],
        type_keys.ExprVarDeclaration.CAPTURE: [],
        type_keys.ExprVarDeclaration.LOCAL: [],
        type_keys.ExprVarDeclaration.STRETCH_CAPTURE: [],
        type_keys.ExprVarDeclaration.STRETCH_LOCAL: [],
    }
    var_order = []
    for _ in range(num_vars):
        data = formats.EXPR_VAR_DECLARATION._make(
            struct.unpack(
                formats.EXPR_VAR_DECLARATION_PACK,
                file_obj.read(formats.EXPR_VAR_DECLARATION_SIZE),
            )
        )
        type_ = _read_expr_type(file_obj)
        name = file_obj.read(data.name_size).decode(common.ENCODE)
        if data.usage in {
            type_keys.ExprVarDeclaration.STRETCH_CAPTURE,
            type_keys.ExprVarDeclaration.STRETCH_LOCAL,
        }:
            var = expr.Stretch(uuid.UUID(bytes=data.uuid_bytes), name)
        else:
            var = expr.Var(uuid.UUID(bytes=data.uuid_bytes), type_, name=name)
        read_vars[data.usage].append(var)
        var_order.append(var)
    return read_vars, var_order


def _write_standalone_var(file_obj, var, type_key, version):
    name = var.name.encode(common.ENCODE)
    file_obj.write(
        struct.pack(
            formats.EXPR_VAR_DECLARATION_PACK,
            *formats.EXPR_VAR_DECLARATION(var.var.bytes, type_key, len(name)),
        )
    )
    _write_expr_type(file_obj, var.type, version)
    file_obj.write(name)


def write_standalone_vars(file_obj, circuit, version):
    """Write the standalone variables out from a circuit.

    Args:
        file_obj (File): the file-like object to write to.
        circuit (QuantumCircuit): the circuit to take the variables from.
        version (int): the QPY target version.

    Returns:
        dict[expr.Var | expr.Stretch, int]: a mapping of the variables written to the
            index that they were written at.
    """
    index = 0
    out = {}
    for var in circuit.iter_input_vars():
        _write_standalone_var(file_obj, var, type_keys.ExprVarDeclaration.INPUT, version)
        out[var] = index
        index += 1
    for var in circuit.iter_captured_vars():
        _write_standalone_var(file_obj, var, type_keys.ExprVarDeclaration.CAPTURE, version)
        out[var] = index
        index += 1
    for var in circuit.iter_declared_vars():
        _write_standalone_var(file_obj, var, type_keys.ExprVarDeclaration.LOCAL, version)
        out[var] = index
        index += 1
    if version < 14 and circuit.num_stretches:
        raise exceptions.UnsupportedFeatureForVersion(
            "circuits containing stretch variables", required=14, target=version
        )
    for var in circuit.iter_captured_stretches():
        _write_standalone_var(file_obj, var, type_keys.ExprVarDeclaration.STRETCH_CAPTURE, version)
        out[var] = index
        index += 1
    for var in circuit.iter_declared_stretches():
        _write_standalone_var(file_obj, var, type_keys.ExprVarDeclaration.STRETCH_LOCAL, version)
        out[var] = index
        index += 1
    return out


def dumps_value(
    obj,
    *,
    version,
    index_map=None,
    use_symengine=False,
    standalone_var_indices=None,
):
    """Serialize input value object.

    Args:
        obj (any): Arbitrary value object to serialize.
        version (int): the target QPY version for the dump.
        index_map (dict): Dictionary with two keys, "q" and "c".  Each key has a value that is a
            dictionary mapping :class:`.Qubit` or :class:`.Clbit` instances (respectively) to their
            integer indices.
        use_symengine (bool): If True, symbolic objects will be serialized using symengine's
            native mechanism. This is a faster serialization alternative, but not supported in all
            platforms. Please check that your target platform is supported by the symengine library
            before setting this option, as it will be required by qpy to deserialize the payload.
        standalone_var_indices (dict): Dictionary that maps standalone :class:`.expr.Var` entries to
            the index that should be used to refer to them.

    Returns:
        tuple: TypeKey and binary data.

    Raises:
        QpyError: Serializer for given format is not ready.
    """
    type_key = type_keys.Value.assign(obj)

    if type_key == type_keys.Value.INTEGER:
        binary_data = struct.pack("!q", obj)
    elif type_key == type_keys.Value.FLOAT:
        binary_data = struct.pack("!d", obj)
    elif type_key == type_keys.Value.COMPLEX:
        binary_data = struct.pack(formats.COMPLEX_PACK, obj.real, obj.imag)
    elif type_key == type_keys.Value.NUMPY_OBJ:
        binary_data = common.data_to_binary(obj, np.save)
    elif type_key == type_keys.Value.STRING:
        binary_data = obj.encode(common.ENCODE)
    elif type_key in (type_keys.Value.NULL, type_keys.Value.CASE_DEFAULT):
        binary_data = b""
    elif type_key == type_keys.Value.PARAMETER_VECTOR:
        binary_data = common.data_to_binary(obj, _write_parameter_vec)
    elif type_key == type_keys.Value.PARAMETER:
        binary_data = common.data_to_binary(obj, _write_parameter)
    elif type_key == type_keys.Value.PARAMETER_EXPRESSION:
        binary_data = common.data_to_binary(
            obj, _write_parameter_expression, use_symengine=use_symengine, version=version
        )
    elif type_key == type_keys.Value.EXPRESSION:
        clbit_indices = {} if index_map is None else index_map["c"]
        standalone_var_indices = {} if standalone_var_indices is None else standalone_var_indices
        binary_data = common.data_to_binary(
            obj,
            _write_expr,
            clbit_indices=clbit_indices,
            standalone_var_indices=standalone_var_indices,
            version=version,
        )
    else:
        raise exceptions.QpyError(f"Serialization for {type_key} is not implemented in value I/O.")

    return type_key, binary_data


def write_value(
    file_obj, obj, *, version, index_map=None, use_symengine=False, standalone_var_indices=None
):
    """Write a value to the file like object.

    Args:
        file_obj (File): A file like object to write data.
        obj (any): Value to write.
        version (int): the target QPY version for the dump.
        index_map (dict): Dictionary with two keys, "q" and "c".  Each key has a value that is a
            dictionary mapping :class:`.Qubit` or :class:`.Clbit` instances (respectively) to their
            integer indices.
        use_symengine (bool): If True, symbolic objects will be serialized using symengine's
            native mechanism. This is a faster serialization alternative, but not supported in all
            platforms. Please check that your target platform is supported by the symengine library
            before setting this option, as it will be required by qpy to deserialize the payload.
        standalone_var_indices (dict): Dictionary that maps standalone :class:`.expr.Var` entries to
            the index that should be used to refer to them.
    """
    type_key, data = dumps_value(
        obj,
        version=version,
        index_map=index_map,
        use_symengine=use_symengine,
        standalone_var_indices=standalone_var_indices,
    )
    common.write_generic_typed_data(file_obj, type_key, data)


def loads_value(
    type_key,
    binary_data,
    version,
    vectors,
    *,
    clbits=(),
    cregs=None,
    use_symengine=False,
    standalone_vars=(),
):
    """Deserialize input binary data to value object.

    Args:
        type_key (ValueTypeKey): Type enum information.
        binary_data (bytes): Data to deserialize.
        version (int): QPY version.
        vectors (dict): ParameterVector in current scope.
        clbits (Sequence[Clbit]): Clbits in the current scope.
        cregs (Mapping[str, ClassicalRegister]): Classical registers in the current scope.
        use_symengine (bool): If True, symbolic objects will be de-serialized using symengine's
            native mechanism. This is a faster serialization alternative, but not supported in all
            platforms. Please check that your target platform is supported by the symengine library
            before setting this option, as it will be required by qpy to deserialize the payload.
        standalone_vars (Sequence[Var]): standalone :class:`.expr.Var` nodes in the order that they
            were declared by the circuit header.
    Returns:
        any: Deserialized value object.

    Raises:
        QpyError: Serializer for given format is not ready.
    """
    # pylint: disable=too-many-return-statements

    if isinstance(type_key, bytes):
        type_key = type_keys.Value(type_key)

    if type_key == type_keys.Value.INTEGER:
        return struct.unpack("!q", binary_data)[0]
    if type_key == type_keys.Value.FLOAT:
        return struct.unpack("!d", binary_data)[0]
    if type_key == type_keys.Value.COMPLEX:
        return complex(*struct.unpack(formats.COMPLEX_PACK, binary_data))
    if type_key == type_keys.Value.NUMPY_OBJ:
        return common.data_from_binary(binary_data, np.load)
    if type_key == type_keys.Value.STRING:
        return binary_data.decode(common.ENCODE)
    if type_key == type_keys.Value.NULL:
        return None
    if type_key == type_keys.Value.CASE_DEFAULT:
        return CASE_DEFAULT
    if type_key == type_keys.Value.PARAMETER_VECTOR:
        return common.data_from_binary(
            binary_data,
            _read_parameter_vec,
            vectors=vectors,
        )
    if type_key == type_keys.Value.PARAMETER:
        return common.data_from_binary(binary_data, _read_parameter)
    if type_key == type_keys.Value.PARAMETER_EXPRESSION:
        if version < 3:
            return common.data_from_binary(binary_data, _read_parameter_expression)
        elif version < 13:
            return common.data_from_binary(
                binary_data,
                _read_parameter_expression_v3,
                vectors=vectors,
                use_symengine=use_symengine,
            )
        else:
            return common.data_from_binary(
                binary_data, _read_parameter_expression_v13, vectors=vectors, version=version
            )
    if type_key == type_keys.Value.EXPRESSION:
        return common.data_from_binary(
            binary_data,
            _read_expr,
            clbits=clbits,
            cregs=cregs or {},
            standalone_vars=standalone_vars,
        )

    raise exceptions.QpyError(f"Serialization for {type_key} is not implemented in value I/O.")


def read_value(
    file_obj,
    version,
    vectors,
    *,
    clbits=(),
    cregs=None,
    use_symengine=False,
    standalone_vars=(),
):
    """Read a value from the file like object.

    Args:
        file_obj (File): A file like object to write data.
        version (int): QPY version.
        vectors (dict): ParameterVector in current scope.
        clbits (Sequence[Clbit]): Clbits in the current scope.
        cregs (Mapping[str, ClassicalRegister]): Classical registers in the current scope.
        use_symengine (bool): If True, symbolic objects will be de-serialized using symengine's
            native mechanism. This is a faster serialization alternative, but not supported in all
            platforms. Please check that your target platform is supported by the symengine library
            before setting this option, as it will be required by qpy to deserialize the payload.
        standalone_vars (Sequence[expr.Var]): standalone variables in the order they were defined in
            the QPY payload.

    Returns:
        any: Deserialized value object.
    """
    type_key, data = common.read_generic_typed_data(file_obj)

    return loads_value(
        type_key,
        data,
        version,
        vectors,
        clbits=clbits,
        cregs=cregs,
        use_symengine=use_symengine,
        standalone_vars=standalone_vars,
    )<|MERGE_RESOLUTION|>--- conflicted
+++ resolved
@@ -465,7 +465,6 @@
     root_uuid_int = uuid.UUID(bytes=data.uuid).int - data.index
     root_uuid = uuid.UUID(int=root_uuid_int)
     name = file_obj.read(data.vector_name_size).decode(common.ENCODE)
-<<<<<<< HEAD
     if name not in vectors:
         vectors[name] = (
             ParameterVector(name, data.vector_size),
@@ -475,18 +474,6 @@
     if vector[data.index].uuid != int(param_uuid):
         vectors[name][1].add(data.index)
         vector[data.index] = ParameterVectorElement(vector, data.index, int(param_uuid))
-=======
-
-    if root_uuid not in vectors:
-        vectors[root_uuid] = (ParameterVector(name, data.vector_size), set())
-    vector = vectors[root_uuid][0]
-
-    if vector[data.index].uuid != root_uuid:
-        vectors[root_uuid][1].add(data.index)
-        vector._params[data.index] = ParameterVectorElement(
-            vector, data.index, uuid=uuid.UUID(int=root_uuid_int + data.index)
-        )
->>>>>>> 25dec6a0
     return vector[data.index]
 
 
