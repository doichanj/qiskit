[workspace]
members = ["crates/*"]
resolver = "2"

[workspace.package]
version = "2.1.0"
edition = "2021"
rust-version = "1.79"  # Keep in sync with README.md, rust-toolchain.toml, and tools/install_rust_msrv.sh
license = "Apache-2.0"

# Shared dependencies that can be inherited.  This just helps a little with
# making sure our crates don't directly depend on different versions of things,
# although we can't help it if our transitive dependencies pull in more.
#
# Each crate can add on specific features freely as it inherits.
[workspace.dependencies]
bytemuck = "1.22"
bitfield-struct = "0.9.3"
indexmap.version = "2.9.0"
hashbrown.version = "0.15.2"
num-bigint = "0.4"
num-complex = "0.4"
nalgebra = "0.33"
numpy = "0.24"
ndarray = "0.16"
smallvec = "1.15"
thiserror = "2.0"
rustworkx-core = "0.16"
approx = "0.5"
itertools = "0.13.0"
ahash = "0.8.11"
rayon = "1.10"
<<<<<<< HEAD
nom = "7"
nom-unicode = "0.3"
uuid = "1.16.0"
=======
uuid = { version = "1.16", features = ["v4", "fast-rng"] }
>>>>>>> 6bf8f1c1

# Most of the crates don't need the feature `extension-module`, since only `qiskit-pyext` builds an
# actual C extension (the feature disables linking in `libpython`, which is forbidden in Python
# distributions).  We only activate that feature when building the C extension module; we still need
# it disabled for Rust-only tests to avoid linker errors with it not being loaded.  See
# https://pyo3.rs/main/features#extension-module for more.
pyo3 = { version = "0.24", features = ["abi3-py39"] }

# These are our own crates.
qiskit-accelerate = { path = "crates/accelerate" }
qiskit-circuit = { path = "crates/circuit" }
qiskit-qasm2 = { path = "crates/qasm2" }
qiskit-qasm3 = { path = "crates/qasm3" }
qiskit-cext = { path = "crates/cext" }

[workspace.lints.clippy]
# The lint forbids things like `if a < b {} else if a == b {}`, and suggests matching on `a.cmp(&b)`
# which uses the `::std::cmp::Ordering` enum as a return.  Both styles are acceptable, and the `if`
# chain can be more legible to people.
comparison-chain = "allow"
# Forbid `{,e}print{,ln}!` calls.  These can be allowed locally if absolutely required, but the
# vast majority of these are debug statements that we forget about.
print_stdout = "deny"
print_stderr = "deny"

[workspace.lints.rust]
# In Rust 2021, the bodies of `unsafe fn` may use `unsafe` functions themselves without marking
# them.  This is an overload of the word: `unsafe fn` is documenting something for the caller, but
# that doesn't mean the entire function body is unsafe.  Denying this lint (which becomes
# warn-by-default in Rust 2024) means `unsafe fn` bodies still must use `unsafe {}` like normal.
unsafe_op_in_unsafe_fn = "deny"

[profile.release]
lto = 'fat'
codegen-units = 1<|MERGE_RESOLUTION|>--- conflicted
+++ resolved
@@ -30,13 +30,9 @@
 itertools = "0.13.0"
 ahash = "0.8.11"
 rayon = "1.10"
-<<<<<<< HEAD
 nom = "7"
 nom-unicode = "0.3"
-uuid = "1.16.0"
-=======
 uuid = { version = "1.16", features = ["v4", "fast-rng"] }
->>>>>>> 6bf8f1c1
 
 # Most of the crates don't need the feature `extension-module`, since only `qiskit-pyext` builds an
 # actual C extension (the feature disables linking in `libpython`, which is forbidden in Python
