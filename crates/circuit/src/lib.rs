// This code is part of Qiskit.
//
// (C) Copyright IBM 2023, 2024
//
// This code is licensed under the Apache License, Version 2.0. You may
// obtain a copy of this license in the LICENSE.txt file in the root directory
// of this source tree or at http://www.apache.org/licenses/LICENSE-2.0.
//
// Any modifications or derivative works of this code must retain this
// copyright notice, and modified files need to carry a notice indicating
// that they have been altered from the originals.

pub mod bit;
pub mod bit_locator;
pub mod circuit_data;
pub mod circuit_instruction;
pub mod classical;
pub mod converters;
pub mod dag_circuit;
pub mod dag_node;
mod dot_utils;
pub mod duration;
pub mod error;
pub mod gate_matrix;
pub mod imports;
pub mod interner;
pub mod object_registry;
pub mod operations;
pub mod packed_instruction;
pub mod parameter_table;
pub mod parameterexpression;
pub mod register_data;
pub mod slice;
pub mod symbol_expr;
pub mod symbol_parser;
pub mod util;

pub mod rustworkx_core_vnext;

use pyo3::prelude::*;
use pyo3::types::{PySequence, PyTuple};
use pyo3::PyTypeInfo;

#[derive(Copy, Clone, Debug, Hash, Ord, PartialOrd, Eq, PartialEq, FromPyObject)]
pub struct Qubit(pub u32);

#[derive(Copy, Clone, Debug, Hash, Ord, PartialOrd, Eq, PartialEq, FromPyObject)]
pub struct Clbit(pub u32);

#[derive(Copy, Clone, Debug, Hash, Eq, PartialEq)]
pub struct Var(u32);

#[derive(Copy, Clone, Debug, Hash, Eq, PartialEq)]
pub struct Stretch(u32);

macro_rules! impl_circuit_identifier {
    ($type:ident) => {
        impl $type {
            /// Construct a new identifier from a usize, if you have a u32 you can
            /// construct one directly via [$type()]. This will panic if the `usize`
            /// index exceeds `u32::MAX`.
            #[inline(always)]
            pub fn new(index: usize) -> Self {
                $type(index.try_into().unwrap_or_else(|_| {
                    panic!(
                        "Index value '{}' exceeds the maximum identifier width!",
                        index
                    )
                }))
            }

            /// Convert to a usize.
            #[inline(always)]
            pub fn index(&self) -> usize {
                self.0 as usize
            }
        }

        impl From<u32> for $type {
            fn from(value: u32) -> Self {
                $type(value)
            }
        }

        impl From<$type> for u32 {
            fn from(value: $type) -> Self {
                value.0
            }
        }
    };
}

impl_circuit_identifier!(Qubit);
impl_circuit_identifier!(Clbit);
impl_circuit_identifier!(Var);
impl_circuit_identifier!(Stretch);

pub struct TupleLikeArg<'py> {
    value: Bound<'py, PyTuple>,
}

impl<'py> FromPyObject<'py> for TupleLikeArg<'py> {
    fn extract_bound(ob: &Bound<'py, PyAny>) -> PyResult<Self> {
        let value = match ob.downcast::<PySequence>() {
            Ok(seq) => seq.to_tuple()?,
            Err(_) => PyTuple::new(
                ob.py(),
                ob.try_iter()?
                    .map(|o| Ok(o?.unbind()))
                    .collect::<PyResult<Vec<PyObject>>>()?,
            )?,
        };
        Ok(TupleLikeArg { value })
    }
}

/// Implement `IntoPyObject` for the reference to a struct or enum declared as `#[pyclass]` that is
/// also `Copy`.
///
/// For example:
/// ```
/// #[derive(Clone, Copy)]
/// #[pyclass(frozen)]
/// struct MyStruct(u32);
///
/// impl_intopyobject_for_copy_pyclass!(MyStruct);
/// ```
///
/// The `pyclass` attribute macro already ensures that `IntoPyObject` is implemented for `MyStruct`,
/// but it doesn't implement it for `&MyStruct` - for non-copy structs, the implementation of that
/// is not obvious and may be surprising to users if it existed.  If the struct is `Copy`, though,
/// it's explicitly "free" to make new copies and convert them, so we can do that and delegate.
///
/// Usually this doesn't matter much to code authors, but it can help a lot when dealing with
/// references nested in ad-hoc structures, like `(&T1, &T2)`.
#[macro_export]
macro_rules! impl_intopyobject_for_copy_pyclass {
    ($ty:ty) => {
        impl<'py> ::pyo3::conversion::IntoPyObject<'py> for &$ty {
            type Target = <$ty as ::pyo3::conversion::IntoPyObject<'py>>::Target;
            type Output = <$ty as ::pyo3::conversion::IntoPyObject<'py>>::Output;
            type Error = <$ty as ::pyo3::conversion::IntoPyObject<'py>>::Error;

            fn into_pyobject(self, py: Python<'py>) -> Result<Self::Output, Self::Error> {
                (*self).into_pyobject(py)
            }
        }
    };
}

pub fn circuit(m: &Bound<PyModule>) -> PyResult<()> {
    m.add_class::<bit::PyBit>()?;
    m.add_class::<bit::PyClbit>()?;
    m.add_class::<bit::PyQubit>()?;
    m.add_class::<bit::PyAncillaQubit>()?;
    m.add_class::<bit::PyRegister>()?;
    m.add_class::<bit::PyClassicalRegister>()?;
    m.add_class::<bit::PyQuantumRegister>()?;
    m.add_class::<bit::PyAncillaRegister>()?;

    // We need to explicitly add the auto-generated Python subclasses of Duration
    // to the module so that pickle can find them during deserialization.
    m.add_class::<duration::Duration>()?;
    m.add(
        "Duration_ns",
        duration::Duration::type_object(m.py()).getattr("ns")?,
    )?;
    m.add(
        "Duration_us",
        duration::Duration::type_object(m.py()).getattr("us")?,
    )?;
    m.add(
        "Duration_ms",
        duration::Duration::type_object(m.py()).getattr("ms")?,
    )?;
    m.add(
        "Duration_s",
        duration::Duration::type_object(m.py()).getattr("s")?,
    )?;
    m.add(
        "Duration_dt",
        duration::Duration::type_object(m.py()).getattr("dt")?,
    )?;

    m.add_class::<circuit_data::CircuitData>()?;
    m.add_class::<circuit_instruction::CircuitInstruction>()?;
    m.add_class::<dag_circuit::DAGCircuit>()?;
    m.add_class::<dag_node::DAGNode>()?;
    m.add_class::<dag_node::DAGInNode>()?;
    m.add_class::<dag_node::DAGOutNode>()?;
    m.add_class::<dag_node::DAGOpNode>()?;
    m.add_class::<dag_circuit::PyBitLocations>()?;
    m.add_class::<operations::StandardGate>()?;
    m.add_class::<operations::StandardInstructionType>()?;
<<<<<<< HEAD
    m.add_class::<parameterexpression::ParameterExpression>()?;
=======

    let classical_mod = PyModule::new(m.py(), "classical")?;
    classical::register_python(&classical_mod)?;
    m.add_submodule(&classical_mod)?;

>>>>>>> 2dded807
    Ok(())
}

#[cfg(test)]
mod test {
    use super::*;

    #[test]
    fn test_qubit_create() {
        let expected = Qubit(12345);
        let val = 12345_usize;
        let result = Qubit::new(val);
        assert_eq!(result, expected);
    }

    #[test]
    #[should_panic]
    fn test_qubit_index_too_large() {
        let val = u32::MAX as usize + 42;
        Qubit::new(val);
    }

    #[test]
    fn test_clbit_create() {
        let expected = Clbit(12345);
        let val = 12345_usize;
        let result = Clbit::new(val);
        assert_eq!(result, expected);
    }

    #[test]
    #[should_panic]
    fn test_clbit_index_too_large() {
        let val = u32::MAX as usize + 42;
        Clbit::new(val);
    }

    #[test]
    fn test_qubit_index() {
        let qubit = Qubit(123456789);
        let expected = 123456789_usize;
        let result = qubit.index();
        assert_eq!(result, expected);
    }

    #[test]
    fn test_clbit_index() {
        let clbit = Clbit(1234542);
        let expected = 1234542_usize;
        let result = clbit.index();
        assert_eq!(result, expected);
    }
}<|MERGE_RESOLUTION|>--- conflicted
+++ resolved
@@ -192,15 +192,10 @@
     m.add_class::<dag_circuit::PyBitLocations>()?;
     m.add_class::<operations::StandardGate>()?;
     m.add_class::<operations::StandardInstructionType>()?;
-<<<<<<< HEAD
     m.add_class::<parameterexpression::ParameterExpression>()?;
-=======
-
     let classical_mod = PyModule::new(m.py(), "classical")?;
     classical::register_python(&classical_mod)?;
     m.add_submodule(&classical_mod)?;
-
->>>>>>> 2dded807
     Ok(())
 }
 
