--- conflicted
+++ resolved
@@ -192,17 +192,12 @@
     m.add_class::<dag_circuit::PyBitLocations>()?;
     m.add_class::<operations::StandardGate>()?;
     m.add_class::<operations::StandardInstructionType>()?;
-<<<<<<< HEAD
     m.add_class::<parameterexpression::ParameterExpression>()?;
     m.add_class::<parameterexpression::ParameterVector>()?;
     m.add_class::<parameterexpression::OPReplay>()?;
-=======
-
     let classical_mod = PyModule::new(m.py(), "classical")?;
     classical::register_python(&classical_mod)?;
     m.add_submodule(&classical_mod)?;
-
->>>>>>> 6bf8f1c1
     Ok(())
 }
 
